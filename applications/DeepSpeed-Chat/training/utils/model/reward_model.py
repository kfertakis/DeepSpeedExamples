# Copyright (c) Microsoft Corporation.
# SPDX-License-Identifier: Apache-2.0

# DeepSpeed Team
import torch
from torch import nn


## Note that the following code is modified from
## https://github.com/CarperAI/trlx/blob/main/examples/summarize_rlhf/reward_model/reward_model.py
class RewardModel(nn.Module):

    def __init__(self, base_model, tokenizer, num_padding_at_beginning=0):
        super().__init__()
        self.config = base_model.config
        self.num_padding_at_beginning = num_padding_at_beginning
        if hasattr(self.config, "word_embed_proj_dim"):
            # `OPT` models use word_embed_proj_dim as final output
            # https://github.com/huggingface/transformers/blob/main/src/transformers/models/opt/modeling_opt.py#L497
            self.v_head = nn.Linear(self.config.word_embed_proj_dim, 1, bias=False)
        else:
            # `gpt-neo(x)` models use `hidden_size` attribute names instead of `n_embd``
            self.config.n_embd = self.config.hidden_size if hasattr(self.config, "hidden_size") else self.config.n_embd
            self.v_head = nn.Linear(self.config.n_embd, 1, bias=False)
        self.rwtranrsformer = base_model
        self.PAD_ID = tokenizer.pad_token_id

    def gradient_checkpointing_enable(self):
        self.rwtranrsformer.gradient_checkpointing_enable()

    def gradient_checkpointing_disable(self):
        self.rwtranrsformer.gradient_checkpointing_disable()

    def forward(self,
                input_ids=None,
                past_key_values=None,
                attention_mask=None,
                position_ids=None,
                head_mask=None,
                inputs_embeds=None,
                use_cache=False):
        loss = None

        transformer_outputs = self.rwtranrsformer(input_ids,
                                                  past_key_values=past_key_values,
                                                  attention_mask=attention_mask,
                                                  head_mask=head_mask,
                                                  inputs_embeds=inputs_embeds,
                                                  use_cache=use_cache)

        hidden_states = transformer_outputs[0]
        rewards = self.v_head(hidden_states).squeeze(-1)
        chosen_mean_scores = []
        rejected_mean_scores = []

        # Split the inputs and rewards into two parts, chosen and rejected
        assert len(input_ids.shape) == 2
        bs = input_ids.shape[0] // 2
        seq_len = input_ids.shape[1]

        chosen_ids = input_ids[:bs]  # bs x seq x 1
        rejected_ids = input_ids[bs:]
        chosen_rewards = rewards[:bs]
        rejected_rewards = rewards[bs:]

        # Compute pairwise loss. Only backprop on the different tokens before padding
        loss = 0
        for i in range(bs):
            chosen_id = chosen_ids[i]
            rejected_id = rejected_ids[i]
            chosen_reward = chosen_rewards[i]
            rejected_reward = rejected_rewards[i]

            c_inds = (chosen_id == self.PAD_ID).nonzero()
            c_ind = c_inds[self.num_padding_at_beginning].item() if len(
                c_inds
            ) > self.num_padding_at_beginning else seq_len  # OPT model pads the first token, so we need to use the second padding token as the end of the sequence
            check_divergence = (chosen_id != rejected_id).nonzero()

            if len(check_divergence) == 0:
                end_ind = rejected_reward.size(-1)
                divergence_ind = end_ind - 1
                r_ind = c_ind
            else:
                # Check if there is any padding otherwise take length of sequence
                r_inds = (rejected_id == self.PAD_ID).nonzero()
                r_ind = r_inds[
                    self.num_padding_at_beginning].item() if len(r_inds) > self.num_padding_at_beginning else seq_len
                end_ind = max(c_ind, r_ind)
                divergence_ind = check_divergence[0]
            assert divergence_ind > 0
            c_truncated_reward = chosen_reward[divergence_ind:end_ind]
            r_truncated_reward = rejected_reward[divergence_ind:end_ind]
            chosen_mean_scores.append(chosen_reward[c_ind - 1])  #use the end score for reference
            rejected_mean_scores.append(rejected_reward[r_ind - 1])

<<<<<<< HEAD
            loss += -torch.nn.functional.logsigmoid(c_truncated_reward -
                                                    r_truncated_reward).mean()
=======
            loss += -torch.nn.functional.logsigmoid(c_truncated_reward - r_truncated_reward).mean()
>>>>>>> 135a52d7

        loss = loss / bs
        chosen_mean_scores = torch.stack(chosen_mean_scores)
        rejected_mean_scores = torch.stack(rejected_mean_scores)
        return {
            "loss": loss,
            "chosen_mean_scores": chosen_mean_scores,
            "rejected_mean_scores": rejected_mean_scores,
        }

    def forward_value(self,
                      input_ids=None,
                      attention_mask=None,
                      past_key_values=None,
                      position_ids=None,
                      head_mask=None,
                      inputs_embeds=None,
                      return_value_only=False,
                      prompt_length=0,
                      use_cache=False):

        transformer_outputs = self.rwtranrsformer(input_ids,
                                                  past_key_values=past_key_values,
                                                  attention_mask=attention_mask,
                                                  head_mask=head_mask,
                                                  inputs_embeds=inputs_embeds,
                                                  use_cache=use_cache)
        hidden_states = transformer_outputs[0]
        values = self.v_head(hidden_states).squeeze(-1)
        if return_value_only:
            return values
        else:
            # [0 0 0 0 prompt, answer, 0 0 0 0 ] for step 3, we have padding at the beginning
            # [prompt, answer, 0, 0, 0, 0] this is normal
            assert prompt_length > 1, "prompt_length must be greater than 1 to help select the end score"
            bs = values.size(0)
            seq_len = input_ids.shape[1]
            chosen_end_scores = []  # we use this name for consistency with the original forward function
            for i in range(bs):
                input_id = input_ids[i]
                value = values[i]

                c_inds = (input_id[prompt_length:] == self.PAD_ID).nonzero()
                # here we only use the answer part of the sequence so we do not need to care about the padding at the beginning
                c_ind = c_inds[0].item() + prompt_length if len(c_inds) > 0 else seq_len
                chosen_end_scores.append(value[c_ind - 1])
            return {
                "values": values,
                "chosen_end_scores": torch.stack(chosen_end_scores),
            }<|MERGE_RESOLUTION|>--- conflicted
+++ resolved
@@ -94,12 +94,8 @@
             chosen_mean_scores.append(chosen_reward[c_ind - 1])  #use the end score for reference
             rejected_mean_scores.append(rejected_reward[r_ind - 1])
 
-<<<<<<< HEAD
             loss += -torch.nn.functional.logsigmoid(c_truncated_reward -
                                                     r_truncated_reward).mean()
-=======
-            loss += -torch.nn.functional.logsigmoid(c_truncated_reward - r_truncated_reward).mean()
->>>>>>> 135a52d7
 
         loss = loss / bs
         chosen_mean_scores = torch.stack(chosen_mean_scores)
