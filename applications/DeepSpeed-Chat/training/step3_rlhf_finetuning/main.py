#!/usr/bin/env python
# Copyright (c) Microsoft Corporation.
# SPDX-License-Identifier: Apache-2.0

# DeepSpeed Team
"""

engine = DeepSpeedRLHFEngine(actor_model_name_or_path=actor_model_name_or_path,
                             critic_model_name_or_path=critic_model_name_or_path,
                             tokenizer=tokenizer,
                             args=args)
trainer = DeepSpeedPPOTrainer(engine=engine, args=args)

for prompt_batch in prompt_train_dataloader:
    out = trainer.generate_experience(prompt_batch)
    actor_loss, critic_loss = trainer.train_rlhf(out)

"""
import argparse
import os
import random
import torch
from torch.utils.data import DataLoader, RandomSampler
from torch.utils.data.distributed import DistributedSampler

from transformers import (
    SchedulerType,
    default_data_collator,
)

import deepspeed

from ppo_trainer import DeepSpeedPPOTrainer, DeepSpeedPPOTrainerUnsupervised
from rlhf_engine import DeepSpeedRLHFEngine

import sys

sys.path.append(
    os.path.abspath(os.path.join(os.path.dirname(__file__), os.path.pardir)))
from utils.data.data_utils import create_prompt_dataset, MiniDataset, DataCollatorRLHF, get_unsupervised_data
from utils.utils import print_rank_0, to_device, save_hf_format, set_random_seed, get_all_reduce_mean, moving_average, save_zero_three_model, load_hf_tokenizer
from utils.module.lora import convert_lora_to_linear_layer
from utils.feature_selection import feature_selection_step3


def parse_args():
    parser = argparse.ArgumentParser(
        description="(Step 3) RLHF training arguments")

    parser.add_argument(
        '--data_path',
        nargs='*',
        default=['Dahoas/rm-static'],
        help=
        'Path to the training dataset. Accepted format: 1) a single data path, 2) multiple datasets in the form: dataset1-path dataset2-path ...'
    )
    parser.add_argument(
        '--data_split',
        type=str,
        default='2,4,4',
        help=
        'Comma-separated list of proportions for training phase 1, 2, and 3 data. For example the split `2,4,4` '
        'will use 60% of data for phase 1, 20% for phase 2 and 20% for phase 3.'
    )
    parser.add_argument(
        '--data_output_path',
        type=str,
        default='/tmp/data_files',
        help=
        'Where to store the data-related files such as shuffle index. This needs to be on a local storage of a node (not on a shared storage)'
    )
    parser.add_argument(
        "--unsupervised_dataset_name",
        type=str,
        default=None,
        help="The name of the dataset to use (via the datasets library).")
    parser.add_argument(
        "--unsupervised_dataset_config_name",
        type=str,
        default=None,
        help=
        "The configuration name of the dataset to use (via the datasets library)."
    )
    parser.add_argument("--unsup_coef",
                        type=float,
                        default=27.8,
                        help='''gamma in Equation 2 from InstructGPT paper''')
    parser.add_argument(
        "--actor_model_name_or_path",
        type=str,
        help=
        "Path to pretrained model or model identifier from huggingface.co/models.",
        required=True)
    parser.add_argument(
        "--critic_model_name_or_path",
        type=str,
        help=
        "Path to pretrained model or model identifier from huggingface.co/models.",
        required=True)
    parser.add_argument(
        "--num_padding_at_beginning",
        type=int,
        default=1,
        help=
        "OPT model has a fixed number (1) of padding tokens at the beginning of the input. We did not see this in other models but keep it as an option for now."
    )
    parser.add_argument(
        "--per_device_train_batch_size",
        type=int,
        default=16,
        help=
        "Batch size (per device) for the training dataloader and generation purpose."
    )
    parser.add_argument(
        "--per_device_mini_train_batch_size",
        type=int,
        default=16,
        help=
        "Mini Batch size (per device) for the training dataloader and training purpose."
    )
    parser.add_argument("--generation_batch_numbers",
                        type=int,
                        default=1,
                        help="Generate x batches to go to training mode.")
    parser.add_argument(
        "--ppo_epochs",
        type=int,
        default=1,
        help="For generated data, how many ppo training epochs to run.")
    parser.add_argument("--max_prompt_seq_len",
                        type=int,
                        default=256,
                        help="The maximum sequence length.")
    parser.add_argument("--max_answer_seq_len",
                        type=int,
                        default=256,
                        help="The maximum sequence length.")
    parser.add_argument(
        "--actor_learning_rate",
        type=float,
        default=9.65e-6,
        help="Initial learning rate (after the potential warmup period) to use."
    )
    parser.add_argument(
        "--critic_learning_rate",
        type=float,
        default=5e-6,
        help="Initial learning rate (after the potential warmup period) to use."
    )
    parser.add_argument("--actor_weight_decay",
                        type=float,
                        default=0.,
                        help="Weight decay to use.")
    parser.add_argument("--critic_weight_decay",
                        type=float,
                        default=0.,
                        help="Weight decay to use.")
    parser.add_argument("--num_train_epochs",
                        type=int,
                        default=1,
                        help="Total number of training epochs to perform.")
    parser.add_argument(
        "--lr_scheduler_type",
        type=SchedulerType,
        default="cosine",
        help="The scheduler type to use.",
        choices=[
            "linear", "cosine", "cosine_with_restarts", "polynomial",
            "constant", "constant_with_warmup"
        ],
    )
    parser.add_argument(
        "--gradient_accumulation_steps",
        type=int,
        default=1,
        help="Number of steps for the warmup in the lr scheduler.")
    parser.add_argument(
        "--num_warmup_steps",
        type=int,
        default=100,
        help="Number of steps for the warmup in the lr scheduler.")
    parser.add_argument("--output_dir",
                        type=str,
                        default=None,
                        help="Where to store the model.")
    parser.add_argument("--seed",
                        type=int,
                        default=None,
                        help="A seed for reproducible training.")
    parser.add_argument(
        "--preprocessing_num_workers",
        type=int,
        default=None,
        help="The number of processes to use for the preprocessing.",
    )
    parser.add_argument("--local_rank",
                        type=int,
                        default=-1,
                        help="local_rank for distributed training on gpus")

    # DeepSpeed
    parser.add_argument(
        "--enable_hybrid_engine",
        action='store_true',
        help=
        "Enable hybrid engine for actor model to optimize both inference and training through DeepSpeed."
    )
    parser.add_argument(
        "--unpin_actor_parameters",
        action='store_true',
        help=
        "Unpin actor's parameters during generation. This makes generation slower but requires less memory."
    )
    parser.add_argument(
        "--release_inference_cache",
        action='store_true',
        help=
        "Release the memory cache used for inference. This makes generation preparation slower but might increase e2e throughput by using larger batch size."
    )
    parser.add_argument(
        "--inference_tp_size",
        type=int,
        default=1,
        help=
        "Tensor-parallelism degree used for the inference-optimization. Please note hybrid-engine need to be enabled when using this feature."
    )
    parser.add_argument(
        "--tp_gather_partition_size",
        type=int,
        default=8,
        help=
        "Granularity to bring in layers for TP sharding inside the hybrid engine. Please note hybrid-engine and tp_inference_size > 1 need to be true when using this feature."
    )
    parser.add_argument('--offload',
                        action='store_true',
                        help='Enable ZeRO Offload techniques.')
    parser.add_argument(
        '--offload_reference_model',
        action='store_true',
        help='Enable ZeRO Offload techniques for reference model')
    parser.add_argument(
        '--actor_zero_stage',
        type=int,
        default=0,
        help='ZeRO optimization stage for Actor model (and clones).')
    parser.add_argument(
        '--critic_zero_stage',
        type=int,
        default=0,
        help='ZeRO optimization stage for Critic model (and reward).')
    parser.add_argument(
        '--actor_gradient_checkpointing',
        action='store_true',
        help='Enable HF gradient checkpointing for Actor model.')
    parser.add_argument(
        '--critic_gradient_checkpointing',
        action='store_true',
        help='Enable HF gradient checkpointing for Critic model.')
    parser.add_argument('--disable_actor_dropout',
                        action='store_true',
                        help='Disable the dropout of the actor model.')
    parser.add_argument('--disable_critic_dropout',
                        action='store_true',
                        help='Disable the dropout of the critical model.')
    ## LoRA for efficient training setting
    parser.add_argument("--actor_lora_dim",
                        type=int,
                        default=0,
                        help="If > 0, use LoRA for efficient training.")
    parser.add_argument("--actor_lora_module_name",
                        type=str,
                        default="decoder.layers.",
                        help="The scope of LoRA.")
    parser.add_argument("--critic_lora_dim",
                        type=int,
                        default=0,
                        help="If > 0, use LoRA for efficient training.")
    parser.add_argument("--critic_lora_module_name",
                        type=str,
                        default="decoder.layers.",
                        help="The scope of LoRA.")
    parser.add_argument('--only_optimize_lora',
                        action='store_true',
                        help='Only optimize the LoRA parameters.')
    ## Make EMA as an optional feature
    parser.add_argument('--enable_ema',
                        action='store_true',
                        help='Enable EMA checkpoint for the model.')

    parser = deepspeed.add_config_arguments(parser)
    args = parser.parse_args()

    # Validate settings
    if (args.actor_gradient_checkpointing
            and args.actor_lora_dim > 0) or (args.critic_gradient_checkpointing
                                             and args.critic_lora_dim > 0):
        assert (
            not args.only_optimize_lora
        ), "--{actor,critic}_gradient_checkpointing and --only_optimize_lora cannot be enabled at the same time."

    if args.inference_tp_size > 1:
        assert (
            args.actor_zero_stage == 3
        ), "Zero stage 3 must be used to do Tensor sharding in the hybrid engine"

    return args


def create_datasets(args, tokenizer, train_phase=3):
    unsupervised_training_enabled = args.unsupervised_dataset_name and args.unsupervised_dataset_config_name
    prompt_train_dataset, _ = create_prompt_dataset(
        args.local_rank, args.data_path, args.data_split,
        args.data_output_path, train_phase, args.seed, tokenizer,
        args.max_prompt_seq_len)
    if unsupervised_training_enabled:
        unsupervised_train_dataset = get_unsupervised_data(args, tokenizer)
    else:
        unsupervised_train_dataset = None

    # DataLoaders creation:
    data_collator = DataCollatorRLHF(args.max_prompt_seq_len,
                                     args.inference_tp_size)
    if args.local_rank == -1:
        prompt_train_sampler = RandomSampler(prompt_train_dataset)
        if unsupervised_training_enabled:
            unsupervised_train_sampler = RandomSampler(
                unsupervised_train_dataset)
    else:
        prompt_train_sampler = DistributedSampler(prompt_train_dataset)
        if unsupervised_training_enabled:
            unsupervised_train_sampler = DistributedSampler(
                unsupervised_train_dataset)
    prompt_train_dataloader = DataLoader(
        prompt_train_dataset,
        collate_fn=data_collator,
        sampler=prompt_train_sampler,
        batch_size=args.per_device_train_batch_size)
    if unsupervised_training_enabled:
        unsupervised_train_dataloader = DataLoader(
            unsupervised_train_dataset,
            collate_fn=default_data_collator,
            sampler=unsupervised_train_sampler,
            batch_size=args.per_device_train_batch_size)
    else:
        unsupervised_train_dataloader = [None] * len(
            prompt_train_dataloader)  # basically a dummy dataloader

    num_update_steps_per_epoch = min(len(prompt_train_dataloader), len(unsupervised_train_dataloader)) * \
        (args.per_device_train_batch_size / args.per_device_mini_train_batch_size) * \
        args.ppo_epochs / args.gradient_accumulation_steps
    num_total_iters = int(args.num_train_epochs * num_update_steps_per_epoch)

    return prompt_train_dataloader, unsupervised_train_dataloader, num_total_iters


def main():
    args = parse_args()

    if args.local_rank == -1:
        device = torch.device("cuda")
    else:
        torch.cuda.set_device(args.local_rank)
        device = torch.device("cuda", args.local_rank)
        # Initializes the distributed backend which will take care of sychronizing nodes/GPUs
        deepspeed.init_distributed()

    args.global_rank = torch.distributed.get_rank()

    unsupervised_training_enabled = args.unsupervised_dataset_name and args.unsupervised_dataset_config_name
    if unsupervised_training_enabled:
        # if we enable unsupervised training, we need to double the batch size for actor model
        args.gradient_accumulation_steps_actor = args.gradient_accumulation_steps * 2
    else:
        args.gradient_accumulation_steps_actor = args.gradient_accumulation_steps

    # If passed along, set the training seed now.
    set_random_seed(args.seed)
    torch.distributed.barrier()

    feature_selection_step3(args)
    exit()
    
    # create common tokenizer based on actor model
    tokenizer = load_hf_tokenizer(args.actor_model_name_or_path,
                                  fast_tokenizer=True)
    tokenizer.pad_token = tokenizer.eos_token
    # make sure tokenizer is right pad in our logic
    tokenizer.padding_side = 'right'
    prompt_train_dataloader, unsupervised_train_dataloader, num_total_iters = create_datasets(
        args=args, tokenizer=tokenizer, train_phase=3)

    deepspeed.runtime.utils.see_memory_usage("pre rlhf engine creation", force=True)
    
    # RLHF engine is responsible for creating models, loading checkpoints, ds-initialize models/optims/lr-schedulers
    rlhf_engine = DeepSpeedRLHFEngine(
        actor_model_name_or_path=args.actor_model_name_or_path,
        critic_model_name_or_path=args.critic_model_name_or_path,
        tokenizer=tokenizer,
        num_total_iters=num_total_iters,
        args=args)

    args.end_of_conversation_token = "<|endoftext|>"

    deepspeed.runtime.utils.see_memory_usage("post rlhf engine creation", force=True)

    ppo_trainer = DeepSpeedPPOTrainerUnsupervised if unsupervised_training_enabled else DeepSpeedPPOTrainer
    trainer = ppo_trainer(rlhf_engine, args)

    # first number is how many experience-batch to generate, second number is the training batch size, which is the micro-batch size used
    exp_mini_dataset = MiniDataset(args.generation_batch_numbers,
                                   args.per_device_mini_train_batch_size)
    unsup_mini_dataset = MiniDataset(args.generation_batch_numbers,
                                     args.per_device_mini_train_batch_size)

    # Train!
    print_rank_0("***** Running training *****", args.global_rank)

    for epoch in range(args.num_train_epochs):
        print_rank_0(
            f"Beginning of Epoch {epoch+1}/{args.num_train_epochs}, Total Generation Batches {min(len(prompt_train_dataloader), len(unsupervised_train_dataloader))}",
            args.global_rank)
        for step, (batch_prompt, batch_unsupervised) in enumerate(
                zip(prompt_train_dataloader, unsupervised_train_dataloader)):
            
            if step == 4:
                exit()

            batch_prompt = to_device(batch_prompt, device)
            if batch_unsupervised is not None:
                batch_unsupervised = to_device(batch_unsupervised, device)
                unsup_dataset = unsup_mini_dataset.add(batch_unsupervised)
            else:
                unsup_dataset = unsup_mini_dataset.add(
                    [[None] * args.per_device_train_batch_size])
<<<<<<< HEAD
            prompts = batch_prompt['prompt']
            length = prompts.size(-1)
            if length > args.max_prompt_seq_len:
                prompts = prompts[:, length - args.max_prompt_seq_len:]
                raise ValueError("Prompt length is too long")

            deepspeed.runtime.utils.see_memory_usage(f"[{step}] pre-generate experience", force=True)
            out = trainer.generate_experience(prompts)
=======
            # prompts = batch_prompt['prompt']
            # length = prompts.size(-1)
            # if length > args.max_prompt_seq_len:
            #     prompts = prompts[:, length - args.max_prompt_seq_len:]
            #     raise ValueError("Prompt length is too long")

            out = trainer.generate_experience(batch_prompt['prompt'],
                                              batch_prompt['prompt_att_mask'])
>>>>>>> 4bda9e04
            exp_dataset = exp_mini_dataset.add(out)
            deepspeed.runtime.utils.see_memory_usage(f"[{step}] post-generate experience", force=True)

            if exp_dataset is not None:
                inner_iter = 0
                actor_loss_sum, critic_loss_sum, unsup_loss_sum = 0, 0, 0
                average_reward = 0

                if args.actor_gradient_checkpointing:
                    rlhf_engine.actor.gradient_checkpointing_enable()

                for ppo_ep in range(args.ppo_epochs):
                    for i, (exp_data, unsup_data) in enumerate(
                            zip(exp_dataset, unsup_dataset)):
                        deepspeed.runtime.utils.see_memory_usage(f"[{step}] pre-train-rlhf experience", force=True)
                        actor_loss, critic_loss = trainer.train_rlhf(exp_data)
                        actor_loss_sum += actor_loss.item()
                        critic_loss_sum += critic_loss.item()
                        average_reward += exp_data["rewards"].mean()
                        deepspeed.runtime.utils.see_memory_usage(f"[{step}] post-train-rlhf experience", force=True)

                        if unsupervised_training_enabled:
                            unsup_loss = trainer.train_unsupervised(
                                unsup_data, args.unsup_coef)
                            unsup_loss_sum += unsup_loss.item()

                        inner_iter += 1
                        if args.enable_ema:
                            moving_average(rlhf_engine.actor,
                                           rlhf_engine.actor_ema,
                                           zero_stage=args.actor_zero_stage)

                    random.shuffle(exp_dataset)
                    random.shuffle(unsup_dataset)

                print_rank_0(
                    f'epoch: {epoch}|step: {step}|ppo_ep: {ppo_ep+1}|act_loss: {actor_loss_sum/inner_iter}|cri_loss: {critic_loss_sum/inner_iter}|unsuper_loss: {unsup_loss_sum/inner_iter}',
                    args.global_rank)
                average_reward = get_all_reduce_mean(average_reward).item()
                print_rank_0(
                    f"average reward score: {average_reward/inner_iter}",
                    args.global_rank)
                print_rank_0(
                    "-------------------------------------------------------------------------------------",
                    args.global_rank)

            if args.actor_gradient_checkpointing:
                rlhf_engine.actor.gradient_checkpointing_disable()

    if args.output_dir is not None:
        print_rank_0('saving model ...')
        rlhf_engine.actor = convert_lora_to_linear_layer(rlhf_engine.actor)
        rlhf_engine.critic = convert_lora_to_linear_layer(rlhf_engine.critic)
        if args.enable_ema:
            rlhf_engine.actor_ema = convert_lora_to_linear_layer(
                rlhf_engine.actor_ema)

        if torch.distributed.get_rank() == 0:
            save_hf_format(rlhf_engine.actor,
                           tokenizer,
                           args,
                           sub_folder='actor')
            save_hf_format(rlhf_engine.critic,
                           tokenizer,
                           args,
                           sub_folder='critic')
            if args.enable_ema:
                save_hf_format(rlhf_engine.actor_ema,
                               tokenizer,
                               args,
                               sub_folder='actor_ema')

        if args.actor_zero_stage == 3:
            save_zero_three_model(rlhf_engine.actor,
                                  global_rank=args.global_rank,
                                  save_dir=os.path.join(
                                      args.output_dir, 'actor'),
                                  zero_stage=args.actor_zero_stage)
            if args.enable_ema:
                save_zero_three_model(rlhf_engine.actor_ema,
                                      global_rank=args.global_rank,
                                      save_dir=os.path.join(
                                          args.output_dir, 'actor_ema'),
                                      zero_stage=args.actor_zero_stage)
        if args.critic_zero_stage == 3:
            save_zero_three_model(rlhf_engine.critic,
                                  global_rank=args.global_rank,
                                  save_dir=os.path.join(
                                      args.output_dir, 'critic'),
                                  zero_stage=args.critic_zero_stage)


if __name__ == "__main__":
    main()<|MERGE_RESOLUTION|>--- conflicted
+++ resolved
@@ -377,9 +377,6 @@
     set_random_seed(args.seed)
     torch.distributed.barrier()
 
-    feature_selection_step3(args)
-    exit()
-    
     # create common tokenizer based on actor model
     tokenizer = load_hf_tokenizer(args.actor_model_name_or_path,
                                   fast_tokenizer=True)
@@ -390,7 +387,7 @@
         args=args, tokenizer=tokenizer, train_phase=3)
 
     deepspeed.runtime.utils.see_memory_usage("pre rlhf engine creation", force=True)
-    
+
     # RLHF engine is responsible for creating models, loading checkpoints, ds-initialize models/optims/lr-schedulers
     rlhf_engine = DeepSpeedRLHFEngine(
         actor_model_name_or_path=args.actor_model_name_or_path,
@@ -421,10 +418,6 @@
             args.global_rank)
         for step, (batch_prompt, batch_unsupervised) in enumerate(
                 zip(prompt_train_dataloader, unsupervised_train_dataloader)):
-            
-            if step == 4:
-                exit()
-
             batch_prompt = to_device(batch_prompt, device)
             if batch_unsupervised is not None:
                 batch_unsupervised = to_device(batch_unsupervised, device)
@@ -432,16 +425,6 @@
             else:
                 unsup_dataset = unsup_mini_dataset.add(
                     [[None] * args.per_device_train_batch_size])
-<<<<<<< HEAD
-            prompts = batch_prompt['prompt']
-            length = prompts.size(-1)
-            if length > args.max_prompt_seq_len:
-                prompts = prompts[:, length - args.max_prompt_seq_len:]
-                raise ValueError("Prompt length is too long")
-
-            deepspeed.runtime.utils.see_memory_usage(f"[{step}] pre-generate experience", force=True)
-            out = trainer.generate_experience(prompts)
-=======
             # prompts = batch_prompt['prompt']
             # length = prompts.size(-1)
             # if length > args.max_prompt_seq_len:
@@ -450,7 +433,6 @@
 
             out = trainer.generate_experience(batch_prompt['prompt'],
                                               batch_prompt['prompt_att_mask'])
->>>>>>> 4bda9e04
             exp_dataset = exp_mini_dataset.add(out)
             deepspeed.runtime.utils.see_memory_usage(f"[{step}] post-generate experience", force=True)
 
