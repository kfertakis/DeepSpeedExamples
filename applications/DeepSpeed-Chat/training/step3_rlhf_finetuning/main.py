#!/usr/bin/env python
# Copyright (c) Microsoft Corporation.
# SPDX-License-Identifier: Apache-2.0

# DeepSpeed Team
"""

engine = DeepSpeedRLHFEngine(actor_model_name_or_path=actor_model_name_or_path,
                             critic_model_name_or_path=critic_model_name_or_path,
                             tokenizer=tokenizer,
                             args=args)
trainer = DeepSpeedPPOTrainer(engine=engine, args=args)

for prompt_batch in prompt_train_dataloader:
    out = trainer.generate_experience(prompt_batch)
    actor_loss, critic_loss = trainer.train_rlhf(out)

"""
import argparse
import os
import random
import time
import torch
from torch.utils.data import DataLoader, RandomSampler
from torch.utils.data.distributed import DistributedSampler

from torch.utils.tensorboard import SummaryWriter

from transformers import (
    SchedulerType,
    default_data_collator,
)

import deepspeed

from ppo_trainer import DeepSpeedPPOTrainer, DeepSpeedPPOTrainerUnsupervised
from rlhf_engine import DeepSpeedRLHFEngine

import sys

sys.path.append(
    os.path.abspath(os.path.join(os.path.dirname(__file__), os.path.pardir)))
from utils.data.data_utils import create_prompt_dataset, MiniDataset, DataCollatorRLHF, get_unsupervised_data
from utils.utils import print_rank_0, to_device, save_hf_format, set_random_seed, get_all_reduce_mean, moving_average, save_zero_three_model, load_hf_tokenizer
from utils.module.lora import convert_lora_to_linear_layer
from utils.perf import print_throughput

writer = None


def parse_args():
    global writer
    parser = argparse.ArgumentParser(
        description="(Step 3) RLHF training arguments")

    parser.add_argument(
        '--data_path',
        nargs='*',
        default=['Dahoas/rm-static'],
        help=
        'Path to the training dataset. Accepted format: 1) a single data path, 2) multiple datasets in the form: dataset1-path dataset2-path ...'
    )
    parser.add_argument(
        '--data_split',
        type=str,
        default='2,4,4',
        help=
        'Comma-separated list of proportions for training phase 1, 2, and 3 data. For example the split `2,4,4` '
        'will use 60%% of data for phase 1, 20%% for phase 2 and 20%% for phase 3.'
    )
    parser.add_argument(
        '--data_output_path',
        type=str,
        default='/tmp/data_files',
        help=
        'Where to store the data-related files such as shuffle index. This needs to be on a local storage of a node (not on a shared storage)'
    )
    parser.add_argument(
        "--unsupervised_dataset_name",
        type=str,
        default=None,
        help="The name of the dataset to use (via the datasets library).")
    parser.add_argument(
        "--unsupervised_dataset_config_name",
        type=str,
        default=None,
        help=
        "The configuration name of the dataset to use (via the datasets library)."
    )
    parser.add_argument("--unsup_coef",
                        type=float,
                        default=27.8,
                        help='''gamma in Equation 2 from InstructGPT paper''')
    parser.add_argument(
        "--actor_model_name_or_path",
        type=str,
        help=
        "Path to pretrained model or model identifier from huggingface.co/models.",
        required=True)
    parser.add_argument(
        "--critic_model_name_or_path",
        type=str,
        help=
        "Path to pretrained model or model identifier from huggingface.co/models.",
        required=True)
    parser.add_argument(
        "--num_padding_at_beginning",
        type=int,
        default=1,
        help=
        "OPT model has a fixed number (1) of padding tokens at the beginning of the input. We did not see this in other models but keep it as an option for now."
    )
    parser.add_argument(
        "--per_device_generation_batch_size",
        type=int,
        default=16,
        help=
        "Batch size (per device) for the training dataloader and generation purpose."
    )
    parser.add_argument(
        "--per_device_training_batch_size",
        type=int,
        default=16,
        help=
        "Mini Batch size (per device) for the training dataloader and training purpose."
    )
    parser.add_argument("--generation_batches",
                        type=int,
                        default=1,
                        help="Generate x batches to go to training mode.")
    parser.add_argument(
        "--ppo_epochs",
        type=int,
        default=1,
        help="For generated data, how many ppo training epochs to run.")
    parser.add_argument("--max_prompt_seq_len",
                        type=int,
                        default=256,
                        help="The maximum sequence length.")
    parser.add_argument("--max_answer_seq_len",
                        type=int,
                        default=256,
                        help="The maximum sequence length.")
    parser.add_argument(
        "--actor_learning_rate",
        type=float,
        default=9.65e-6,
        help="Initial learning rate (after the potential warmup period) to use."
    )
    parser.add_argument(
        "--critic_learning_rate",
        type=float,
        default=5e-6,
        help="Initial learning rate (after the potential warmup period) to use."
    )
    parser.add_argument("--actor_weight_decay",
                        type=float,
                        default=0.,
                        help="Weight decay to use.")
    parser.add_argument("--critic_weight_decay",
                        type=float,
                        default=0.,
                        help="Weight decay to use.")
    parser.add_argument("--num_train_epochs",
                        type=int,
                        default=1,
                        help="Total number of training epochs to perform.")
    parser.add_argument(
        "--lr_scheduler_type",
        type=SchedulerType,
        default="cosine",
        help="The scheduler type to use.",
        choices=[
            "linear", "cosine", "cosine_with_restarts", "polynomial",
            "constant", "constant_with_warmup"
        ],
    )
    parser.add_argument(
        "--gradient_accumulation_steps",
        type=int,
        default=1,
        help="Number of steps for the warmup in the lr scheduler.")
    parser.add_argument(
        "--num_warmup_steps",
        type=int,
        default=100,
        help="Number of steps for the warmup in the lr scheduler.")
    parser.add_argument("--output_dir",
                        type=str,
                        default=None,
                        help="Where to store the model.")
    parser.add_argument("--seed",
                        type=int,
                        default=None,
                        help="A seed for reproducible training.")
    parser.add_argument(
        "--preprocessing_num_workers",
        type=int,
        default=None,
        help="The number of processes to use for the preprocessing.",
    )
    parser.add_argument("--local_rank",
                        type=int,
                        default=-1,
                        help="local_rank for distributed training on gpus")

    # DeepSpeed
    parser.add_argument(
        "--enable_hybrid_engine",
        action='store_true',
        help=
        "Enable hybrid engine for actor model to optimize both inference and training through DeepSpeed."
    )
    parser.add_argument(
        "--unpin_actor_parameters",
        action='store_true',
        help=
        "Unpin actor's parameters during generation. This makes generation slower but requires less memory."
    )
    parser.add_argument(
        "--release_inference_cache",
        action='store_true',
        help=
        "Release the memory cache used for inference. This makes generation preparation slower but might increase e2e throughput by using larger batch size."
    )
    parser.add_argument(
        "--inference_tp_size",
        type=int,
        default=1,
        help=
        "Tensor-parallelism degree used for the inference-optimization. Please note hybrid-engine need to be enabled when using this feature."
    )
    parser.add_argument(
        "--tp_gather_partition_size",
        type=int,
        default=8,
        help=
        "Granularity to bring in layers for TP sharding inside the hybrid engine. Please note hybrid-engine and tp_inference_size > 1 need to be true when using this feature."
    )
    parser.add_argument('--offload',
                        action='store_true',
                        help='Enable ZeRO Offload techniques.')
    parser.add_argument(
        '--offload_reference_model',
        action='store_true',
        help='Enable ZeRO Offload techniques for reference model')
    parser.add_argument(
        '--actor_zero_stage',
        type=int,
        default=0,
        help='ZeRO optimization stage for Actor model (and clones).')
    parser.add_argument(
        '--critic_zero_stage',
        type=int,
        default=0,
        help='ZeRO optimization stage for Critic model (and reward).')
    parser.add_argument(
        '--actor_gradient_checkpointing',
        action='store_true',
        help='Enable HF gradient checkpointing for Actor model.')
    parser.add_argument(
        '--critic_gradient_checkpointing',
        action='store_true',
        help='Enable HF gradient checkpointing for Critic model.')
    parser.add_argument('--disable_actor_dropout',
                        action='store_true',
                        help='Disable the dropout of the actor model.')
    parser.add_argument('--disable_critic_dropout',
                        action='store_true',
                        help='Disable the dropout of the critical model.')
    ## LoRA for efficient training setting
    parser.add_argument("--actor_lora_dim",
                        type=int,
                        default=0,
                        help="If > 0, use LoRA for efficient training.")
    parser.add_argument("--actor_lora_module_name",
                        type=str,
                        default="decoder.layers.",
                        help="The scope of LoRA.")
    parser.add_argument("--critic_lora_dim",
                        type=int,
                        default=0,
                        help="If > 0, use LoRA for efficient training.")
    parser.add_argument("--critic_lora_module_name",
                        type=str,
                        default="decoder.layers.",
                        help="The scope of LoRA.")
    parser.add_argument('--only_optimize_lora',
                        action='store_true',
                        help='Only optimize the LoRA parameters.')
    parser.add_argument(
        "--actor_lora_learning_rate",
        type=float,
        default=5e-4,
        help=
        "Initial actor LoRA learning rate (after the potential warmup period) to use."
    )
    parser.add_argument(
        "--critic_lora_learning_rate",
        type=float,
        default=5e-4,
        help=
        "Initial critic LoRA learning rate (after the potential warmup period) to use."
    )
    ## Make EMA as an optional feature
    parser.add_argument('--enable_ema',
                        action='store_true',
                        help='Enable EMA checkpoint for the model.')
    ## Tensorboard logging
    parser.add_argument('--enable_tensorboard',
                        action='store_true',
                        help='Enable tensorboard logging')
    parser.add_argument('--tensorboard_path',
                        type=str,
                        default="step3_tensorboard")
    ## Actor/critic model overflow alignment
    parser.add_argument(
        '--align_overflow',
        action='store_true',
        help='Align loss scale overflow between actor and critic')
    ## Print actor model answers during training
    parser.add_argument('--print_answers',
                        action='store_true',
                        help='Print prompt and answers during training')
    ## Testing
    parser.add_argument(
        '--enable_test_mode',
        action='store_true',
        help=
        'Enable a testing mode that terminates training based on args.test_stop_step'
    )
    parser.add_argument(
        "--test_stop_step",
        type=int,
        default=0,
        help=
        "Training non-overflow step at which to terminate training during testing."
    )

    parser = deepspeed.add_config_arguments(parser)
    args = parser.parse_args()

    if args.enable_tensorboard:
        print(
            f"Tensorboard logs going to: {args.tensorboard_path}/step3_tensorboard_logs"
        )
        writer = SummaryWriter(
            f"{args.tensorboard_path}/step3_tensorboard_logs")

    # Validate settings
    if args.inference_tp_size > 1:
        assert (
            args.actor_zero_stage == 3
        ), "Zero stage 3 must be used to do Tensor sharding in the hybrid engine"

    if args.actor_zero_stage == 2 and args.critic_zero_stage == 2 and args.enable_hybrid_engine and args.offload and args.actor_lora_dim == 0:
        raise ValueError(
            "The combination of [actor_zero_stage==2, critic_zero_stage==2, enable_hybrid_engine=True, offload=True, lora=False] is currently unsupported due to training instability!"
        )

    return args


def create_datasets(args, tokenizer, train_phase=3):
    unsupervised_training_enabled = args.unsupervised_dataset_name and args.unsupervised_dataset_config_name
    prompt_train_dataset, _ = create_prompt_dataset(
        args.local_rank, args.data_path, args.data_split,
        args.data_output_path, train_phase, args.seed, tokenizer,
        args.max_prompt_seq_len)
    if unsupervised_training_enabled:
        unsupervised_train_dataset = get_unsupervised_data(args, tokenizer)
    else:
        unsupervised_train_dataset = None

    # DataLoaders creation:
    data_collator = DataCollatorRLHF(args.max_prompt_seq_len,
                                     args.inference_tp_size)
    if args.local_rank == -1:
        prompt_train_sampler = RandomSampler(prompt_train_dataset)
        if unsupervised_training_enabled:
            unsupervised_train_sampler = RandomSampler(
                unsupervised_train_dataset)
    else:
        prompt_train_sampler = DistributedSampler(prompt_train_dataset)
        if unsupervised_training_enabled:
            unsupervised_train_sampler = DistributedSampler(
                unsupervised_train_dataset)
    prompt_train_dataloader = DataLoader(
        prompt_train_dataset,
        collate_fn=data_collator,
        sampler=prompt_train_sampler,
        batch_size=args.per_device_generation_batch_size)
    if unsupervised_training_enabled:
        unsupervised_train_dataloader = DataLoader(
            unsupervised_train_dataset,
            collate_fn=default_data_collator,
            sampler=unsupervised_train_sampler,
            batch_size=args.per_device_generation_batch_size)
    else:
        unsupervised_train_dataloader = [None] * len(
            prompt_train_dataloader)  # basically a dummy dataloader

    num_update_steps_per_epoch = min(len(prompt_train_dataloader), len(unsupervised_train_dataloader)) * \
        (args.per_device_generation_batch_size / args.per_device_training_batch_size) * \
        args.ppo_epochs / args.gradient_accumulation_steps
    num_total_iters = int(args.num_train_epochs * num_update_steps_per_epoch)

    return prompt_train_dataloader, unsupervised_train_dataloader, num_total_iters


def main():
    args = parse_args()

    if args.local_rank == -1:
        device = torch.device("cuda")
    else:
        torch.cuda.set_device(args.local_rank)
        device = torch.device("cuda", args.local_rank)
        # Initializes the distributed backend which will take care of sychronizing nodes/GPUs
        deepspeed.init_distributed()

    args.global_rank = torch.distributed.get_rank()

    unsupervised_training_enabled = args.unsupervised_dataset_name and args.unsupervised_dataset_config_name
    if unsupervised_training_enabled:
        # if we enable unsupervised training, we need to double the batch size for actor model
        args.gradient_accumulation_steps_actor = args.gradient_accumulation_steps * 2
    else:
        args.gradient_accumulation_steps_actor = args.gradient_accumulation_steps

    # If passed along, set the training seed now.
    set_random_seed(args.seed)
    torch.distributed.barrier()

    # load_hf_tokenizer will get the correct tokenizer and set padding tokens based on the model family
    tokenizer = load_hf_tokenizer(args.actor_model_name_or_path,
                                  fast_tokenizer=True)
    prompt_train_dataloader, unsupervised_train_dataloader, num_total_iters = create_datasets(
        args=args, tokenizer=tokenizer, train_phase=3)

    # RLHF engine is responsible for creating models, loading checkpoints, ds-initialize models/optims/lr-schedulers
    rlhf_engine = DeepSpeedRLHFEngine(
        actor_model_name_or_path=args.actor_model_name_or_path,
        critic_model_name_or_path=args.critic_model_name_or_path,
        tokenizer=tokenizer,
        num_total_iters=num_total_iters,
        args=args)

    args.end_of_conversation_token = "<|endoftext|>"

    ppo_trainer = DeepSpeedPPOTrainerUnsupervised if unsupervised_training_enabled else DeepSpeedPPOTrainer
    trainer = ppo_trainer(rlhf_engine, args)

    # first number is how many experience-batch to generate, second number is the training batch size, which is the micro-batch size used
    exp_mini_dataset = MiniDataset(args.generation_batches,
                                   args.per_device_training_batch_size)
    unsup_mini_dataset = MiniDataset(args.generation_batches,
                                     args.per_device_training_batch_size)

    # Train!
    print_rank_0("***** Running training *****", args.global_rank)

    non_overflow_step_count = 0

    for epoch in range(args.num_train_epochs):
        print_rank_0(
            f"Beginning of Epoch {epoch+1}/{args.num_train_epochs}, Total Generation Batches {min(len(prompt_train_dataloader), len(unsupervised_train_dataloader))}",
            args.global_rank)
        for step, (batch_prompt, batch_unsupervised) in enumerate(
                zip(prompt_train_dataloader, unsupervised_train_dataloader)):

            start = time.time()
            batch_prompt = to_device(batch_prompt, device)

            # prompts = batch_prompt['prompt']
            # length = prompts.size(-1)
            # if length > args.max_prompt_seq_len:
            #     prompts = prompts[:, length - args.max_prompt_seq_len:]
            #     raise ValueError("Prompt length is too long")

            generate_start = time.time()
            out, generate_time = trainer.generate_experience(
                batch_prompt['prompt'], batch_prompt['prompt_att_mask'], step)

            training_start = time.time()
            if batch_unsupervised is not None:
                batch_unsupervised = to_device(batch_unsupervised, device)
                unsup_dataset = unsup_mini_dataset.add(batch_unsupervised)
            else:
                unsup_dataset = unsup_mini_dataset.add(
<<<<<<< HEAD
                    [[None] * args.per_device_train_batch_size])
=======
                    [[None] * args.per_device_generation_batch_size])
            # prompts = batch_prompt['prompt']
            # length = prompts.size(-1)
            # if length > args.max_prompt_seq_len:
            #     prompts = prompts[:, length - args.max_prompt_seq_len:]
            #     raise ValueError("Prompt length is too long")
>>>>>>> 91863475

            exp_dataset = exp_mini_dataset.add(out)

            if exp_dataset is not None:
                inner_iter = 0
                actor_loss_sum, critic_loss_sum, unsup_loss_sum = 0, 0, 0
                average_reward = 0

                if args.actor_gradient_checkpointing:
                    rlhf_engine.actor.gradient_checkpointing_enable()

                for ppo_ep in range(args.ppo_epochs):
                    for i, (exp_data, unsup_data) in enumerate(
                            zip(exp_dataset, unsup_dataset)):
                        actor_loss, critic_loss = trainer.train_rlhf(exp_data)
                        actor_loss_sum += actor_loss.item()
                        critic_loss_sum += critic_loss.item()
                        average_reward += exp_data["rewards"].mean()

                        if unsupervised_training_enabled:
                            unsup_loss = trainer.train_unsupervised(
                                unsup_data, args.unsup_coef)
                            unsup_loss_sum += unsup_loss.item()

                        inner_iter += 1
                        if args.enable_ema:
                            moving_average(rlhf_engine.actor,
                                           rlhf_engine.actor_ema,
                                           zero_stage=args.actor_zero_stage)

                    random.shuffle(exp_dataset)
                    random.shuffle(unsup_dataset)

                end = time.time()

                print_rank_0(f'Epoch: {epoch} | Step: {step} | PPO Epoch: {ppo_ep+1} | Actor Loss: {actor_loss_sum/inner_iter} | Critic Loss: {critic_loss_sum/inner_iter} | Unsupervised Loss: {unsup_loss_sum/inner_iter}', args.global_rank)
                print_throughput(rlhf_engine.actor.model, args, end-start, training_start-generate_start, generate_time, end-training_start, args.global_rank)
                average_reward = get_all_reduce_mean(average_reward).item()
                print_rank_0(f"Average reward score: {average_reward/inner_iter}", args.global_rank)
                print_rank_0("-------------------------------------------------------------------------------------", args.global_rank)

                if args.enable_tensorboard and torch.distributed.get_rank() == 0:
                    writer.add_scalar('reward',
                                      average_reward / inner_iter,
                                      global_step=step)
                    writer.add_scalar('actor_loss',
                                      actor_loss,
                                      global_step=step)
                    writer.add_scalar('actor_loss_sum',
                                      actor_loss_sum,
                                      global_step=step)
                    writer.add_scalar('critic_loss',
                                      critic_loss,
                                      global_step=step)
                    writer.add_scalar('critic_loss_sum',
                                      critic_loss_sum,
                                      global_step=step)
                    writer.flush()

            if args.actor_gradient_checkpointing:
                rlhf_engine.actor.gradient_checkpointing_disable()

            actor_overflow, critic_overflow = trainer.get_overflow()

            if not actor_overflow and not critic_overflow:
                non_overflow_step_count += 1

            if args.enable_test_mode and non_overflow_step_count == args.test_stop_step:
                break

        if args.enable_test_mode:
            break

    if args.output_dir is not None:
        print_rank_0('saving model ...')
        rlhf_engine.actor = convert_lora_to_linear_layer(rlhf_engine.actor)
        rlhf_engine.critic = convert_lora_to_linear_layer(rlhf_engine.critic)
        if args.enable_ema:
            rlhf_engine.actor_ema = convert_lora_to_linear_layer(
                rlhf_engine.actor_ema)

        if torch.distributed.get_rank() == 0:
            save_hf_format(rlhf_engine.actor,
                           tokenizer,
                           args,
                           sub_folder='actor')
            save_hf_format(rlhf_engine.critic,
                           tokenizer,
                           args,
                           sub_folder='critic')
            if args.enable_ema:
                save_hf_format(rlhf_engine.actor_ema,
                               tokenizer,
                               args,
                               sub_folder='actor_ema')

        if args.actor_zero_stage == 3:
            save_zero_three_model(rlhf_engine.actor,
                                  global_rank=args.global_rank,
                                  save_dir=os.path.join(
                                      args.output_dir, 'actor'),
                                  zero_stage=args.actor_zero_stage)
            if args.enable_ema:
                save_zero_three_model(rlhf_engine.actor_ema,
                                      global_rank=args.global_rank,
                                      save_dir=os.path.join(
                                          args.output_dir, 'actor_ema'),
                                      zero_stage=args.actor_zero_stage)
        if args.critic_zero_stage == 3:
            save_zero_three_model(rlhf_engine.critic,
                                  global_rank=args.global_rank,
                                  save_dir=os.path.join(
                                      args.output_dir, 'critic'),
                                  zero_stage=args.critic_zero_stage)


if __name__ == "__main__":
    main()<|MERGE_RESOLUTION|>--- conflicted
+++ resolved
@@ -488,16 +488,7 @@
                 unsup_dataset = unsup_mini_dataset.add(batch_unsupervised)
             else:
                 unsup_dataset = unsup_mini_dataset.add(
-<<<<<<< HEAD
-                    [[None] * args.per_device_train_batch_size])
-=======
                     [[None] * args.per_device_generation_batch_size])
-            # prompts = batch_prompt['prompt']
-            # length = prompts.size(-1)
-            # if length > args.max_prompt_seq_len:
-            #     prompts = prompts[:, length - args.max_prompt_seq_len:]
-            #     raise ValueError("Prompt length is too long")
->>>>>>> 91863475
 
             exp_dataset = exp_mini_dataset.add(out)
 
