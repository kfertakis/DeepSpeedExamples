--- conflicted
+++ resolved
@@ -182,17 +182,14 @@
                         action='store_true',
                         help='Use Nvidia pretraining dataset.')
 
-<<<<<<< HEAD
     parser.add_argument('--jit_trace',
                         default=False,
                         action='store_true',
                         help='Use jit traced model.')
-=======
     parser.add_argument('--progressive_layer_drop',
                         default=False,
                         action='store_true',
                         help="Whether to enable progressive layer dropping or not")
->>>>>>> a3cfec7c
 
     return parser
 
